--- conflicted
+++ resolved
@@ -32,15 +32,12 @@
     return math.sqrt(summation/(len(data) - 1))
 
 def average(data):
-<<<<<<< HEAD
     '''
     Calculates arithmetic mean
     
     @param data: list of float or integer
     @return: arithmetic mean of data
     '''
-    return float(sum(data))/len(data)
-=======
     return float(sum(data))/len(data)
 
 class Analysis(object):
@@ -197,5 +194,4 @@
                 for key in aggregate_functions.keys():
                     status_row.append(str(aggregate_functions[key](analyzed_genome_list)))
             outputfile.write(','.join(status_row) + '\n')    
-        print '\nGrouped [' + status + '] genome analysis complete!'
->>>>>>> 5ab3d4e6
+        print '\nGrouped [' + status + '] genome analysis complete!'