<<<<<<< HEAD
'''
Application Programming Interface (API) for DOSE (digital organism 
simulation environment). This contains the main functions and operations 
needed to write a DOSE simulation. This file will be imported as top 
level (from dose import *) when DOSE is imported; hence, all functions in 
this file can be assessed at top level.

Date created: 27th September 2013
'''
import sys, os, random, inspect
=======
import os
>>>>>>> f1b76c2b
from datetime import datetime

import ragaraja, register_machine
import dose_world

from simulation_calls import spawn_populations, eco_cell_iterator, deploy
from simulation_calls import interpret_chromosome, step, report_generation
from simulation_calls import bury_world, write_parameters, close_results

class dose_functions():
    def organism_movement(self, Populations, pop_name, World):
        raise NotImplementedError
    def organism_location(self, Populations, pop_name, World):
        raise NotImplementedError
    def ecoregulate(self, World): 
        raise NotImplementedError
    def update_ecology(self, World, x, y, z):
        raise NotImplementedError
    def update_local(self, World, x, y, z):
        raise NotImplementedError
    def report(World):
        raise NotImplementedError
    def fitness(self, Populations, pop_name):
        raise NotImplementedError
    def mutation_scheme(self, organism):
        raise NotImplementedError
    def prepopulation_control(self, Populations, pop_name):
        raise NotImplementedError
    def mating(self, Populations, pop_name):
        raise NotImplementedError
    def postpopulation_control(self, Populations, pop_name):
        raise NotImplementedError
    def generation_events(self, Populations, pop_name):
        raise NotImplementedError
    def population_report(self, Populations, pop_name):
        raise NotImplementedError
    def deployment_scheme(Populations, pop_name, World):
        raise NotImplementedError

def filter_deme(deme_name, agents):
    extract = []
    for individual in agents:
        if individual.status['deme'].upper() == deme_name.upper():
            extract.append(individual)
    return extract
    
def filter_gender(gender, agents):
    extract = []
    for individual in agents:
        if individual.status['gender'].upper() == gender.upper():
            extract.append(individual)
    return extract

def filter_age(minimum, maximum, agents):
    extract = []
    for individual in agents:
        if float(individual.status['age']) > (float(minimum) - 0.01):
            if float(individual.status['age']) < float(maximum) + 0.01:
                extract.append(individual)
    return extract

def filter_location(location, agents):
    extract = []
    for individual in agents:
        if individual.status['location'] == location:
            extract.append(individual)
    return extract

def filter_vitality(minimum, maximum, agents):
    extract = []
    for individual in agents:
        if float(individual.status['vitality']) > (float(minimum) - 0.01):
            if float(individual.status['vitality']) < float(maximum) + 0.01:
                extract.append(individual)
    return extract

def filter_status(status_key, condition, agents):
    extract = []
    for individual in agents:
        if type(condition) in (str, int, float, bool):
            if individual.status[status_key] == condition:
                extract.append(individual)
        elif float(individual.status[status_key]) > float(condition[0]) - 0.01:
            if float(individual.status[status_key]) < float(condition[1]) + 0.01:
                extract.append(individual)
    return extract

def simulate(sim_parameters, simulation_functions):
    sim_functions = simulation_functions()
    World = dose_world.World(sim_parameters["world_x"],
                             sim_parameters["world_y"],
                             sim_parameters["world_z"])
    time_start = str(datetime.utcnow())
    directory = "%s\\Simulations\\%s_%s\\" % (os.getcwd(), 
                                              sim_parameters["simulation_name"], 
                                              time_start[0:10])
    if not os.path.exists(directory):
        os.makedirs(directory)
    sim_parameters.update({"initial_chromosome":['0'] * sim_parameters["chromosome_size"],
                           "deployment_scheme": sim_functions.deployment_scheme,
                           "starting_time": time_start,
                           "directory": directory})
    Populations = spawn_populations(sim_parameters)
    ragaraja.activate_version(sim_parameters["ragaraja_version"])
    for pop_name in Populations:
        write_parameters(sim_parameters, pop_name)
        deploy(sim_parameters, Populations, pop_name, World)          
        generation_count = 0
        while generation_count < sim_parameters["maximum_generations"]:
            generation_count = generation_count + 1
            sim_functions.ecoregulate(World)
            eco_cell_iterator(World, sim_parameters, sim_functions.update_ecology)
            eco_cell_iterator(World, sim_parameters, sim_functions.update_local)
            interpret_chromosome(sim_parameters, Populations, pop_name, World)
            report_generation(sim_parameters, Populations, pop_name, sim_functions, generation_count)
            sim_functions.organism_movement(Populations, pop_name, World)
            sim_functions.organism_location(Populations, pop_name, World)
            eco_cell_iterator(World, sim_parameters, sim_functions.report)
            bury_world(sim_parameters, World, generation_count)
        close_results(sim_parameters, pop_name)<|MERGE_RESOLUTION|>--- conflicted
+++ resolved
@@ -1,4 +1,3 @@
-<<<<<<< HEAD
 '''
 Application Programming Interface (API) for DOSE (digital organism 
 simulation environment). This contains the main functions and operations 
@@ -9,9 +8,6 @@
 Date created: 27th September 2013
 '''
 import sys, os, random, inspect
-=======
-import os
->>>>>>> f1b76c2b
 from datetime import datetime
 
 import ragaraja, register_machine
