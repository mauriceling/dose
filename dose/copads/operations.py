"""
Mathematical Operation Routines.

Copyright (c) Maurice H.T. Ling <mauriceling@acm.org>

Date created: 19th March 2008
"""

import math
import itertools
import random
import constants

class Modulus2:
    """
    Class for Modulus 2 arithmetics
    
    @status: Tested methods
    @since: version 0.1
    """
    def __init__(self, input = 0):
        self.datum = input

    def __add__(self, other):
        if self.datum == 0 and other == 0: return 0
        if self.datum == 1 and other == 0: return 1
        if self.datum == 0 and other == 1: return 1
        if self.datum == 1 and other == 1: return 0

    def __mul__(self, other):
        if self.datum == 0 and other == 0: return 0
        if self.datum == 1 and other == 0: return 0
        if self.datum == 0 and other == 1: return 0
        if self.datum == 1 and other == 1: return 1

    def __str__(self): return str(self.datum)
        

class Boolean:
    """
    Class for Boolean arithmetics
    
    @status: Tested methods
    @since: version 0.1
    """
    def __init__(self, input = 0):
        self.datum = input

    def __add__(self, other):
        if self.datum == 0 and other == 0: return 0
        if self.datum == 1 and other == 0: return 1
        if self.datum == 0 and other == 1: return 1
        if self.datum == 1 and other == 1: return 1

    def __mul__(self, other):
        if self.datum == 0 and other == 0: return 0
        if self.datum == 1 and other == 0: return 0
        if self.datum == 0 and other == 1: return 0
        if self.datum == 1 and other == 1: return 1

    def __str__(self): return str(self.datum)
   
def asdict(l):
    """asdict(l) -> dictionary

    Return a dictionary where the keys are the items in the list, with
    arbitrary values.  This is useful for quick testing of membership.
    Adapted from BioPython.
    """
    return count(l)

def items(l):
    """items(l) -> list of items

    Generate a list of one of each item in l.  The items are returned
    in arbitrary order.
    Adapted from BioPython.
    """
    try:
        return list(asdict(l).keys())
<<<<<<< HEAD
    except TypeError as x:
=======
    except TypeError, x:
>>>>>>> af9fca6f
        if str(x).find("unhashable") == -1:
            raise
    # asdict failed because l is unhashable.  Back up to a naive
    # implementation.
    l = l[:]
    l.sort()
    i = 0
    while i < len(l)-1:
        if l[i] == l[i+1]:
            del l[i]
        else:
            i += 1
    return l

def count(items):
    """count(items) -> dict of counts of each item

    Count the number of times each item appears in a list of data.
    Adapted from BioPython.
    """
    c = {}
    for i in items:
        c[i] = c.get(i, 0) + 1
    return c

def contents(items):
    """contents(items) -> dict of item:percentage

    Summarize the contents of the list in terms of the percentages of each
    item.  For example, if an item appears 3 times in a list with 10 items,
    it is in 0.3 of the list.
    Adapted from BioPython.
    """
    counts = count(items)
    l = float(len(items))
    contents = {}
    for i, c in list(counts.items()):
        contents[i] = c / l
    return contents

def itemindex(l):
    """itemindex(l) -> dict of item : index of item

    Make an index of the items in the list.  The dictionary contains
    the items in the list as the keys, and the index of the first
    occurrence of the item as the value.
    Adapted from BioPython.
    """
    dict = {}
    for i in range(len(l)):
        if not dict.has_key(l[i]):
            dict[l[i]] = i
    return dict

def indexesof(l, fn, opposite=0):
    """indexesof(l, fn) -> list of indexes

    Return a list of indexes i where fn(l[i]) is true.
    Adapted from BioPython.
    """
    indexes = []
    for i in range(len(l)):
        f = fn(l[i])
        if (not opposite and f) or (opposite and not f):
            indexes.append(i)
    return indexes

def take(l, indexes):
    """take(l, indexes) -> list of just the indexes from l
    Adapted from BioPython."""
    items = []
    for i in indexes:
        items.append(l[i])
    return items

def take_byfn(l, fn, opposite=0):
    """Adapted from BioPython."""
    indexes = indexesof(l, fn, opposite=opposite)
    return take(l, indexes)
 
def fcmp(x, y, precision):
    """fcmp(x, y, precision) -> -1, 0, or 1"""
    if math.fabs(x-y) < precision:
        return 0
    elif x < y:
        return -1
    return 1

def intd(x, digits_after_decimal=0):
    """intd(x[, digits_after_decimal]) -> int x, rounded

    Represent a floating point number with some digits after the
    decimal point as an integer.  This is useful when floating point
    comparisons are failing due to precision problems.  e.g.
    intd(5.35, 1) -> 54.
    Adapted from BioPython.
    """
    precision = 10.**digits_after_decimal
    if x >= 0:
        x = int(x * precision + 0.5)
    else:
        x = int(x * precision - 0.5)
    return x

def safe_log(n, zero=None, neg=None):
    """safe_log(n, zero=None, neg=None) -> log(n)

    Calculate the log of n.  If n is 0, returns the value of zero.  If n is
    negative, returns the value of neg.
    Adapted from BioPython.
    """
    if n < 0:
        return neg
    elif n < 1E-100:
        return zero
    return math.log(n)

LOG2 = math.log(2)

def safe_log2(n, zero=None, neg=None):
    """safe_log2(n, zero=None, neg=None) -> log(n)

    Calculate the log base 2 of n.  If n is 0, returns the value of
    zero.  If n is negative, returns the value of neg.
    Adapted from BioPython.
    """
    l = safe_log(n, zero=zero, neg=neg)
    if l is None:
        return l
    return l/LOG2

def safe_exp(n, under=None, over=None):
    """safe_exp(n, under=None, over=None) -> e**n

    Guaranteed not to overflow.  Instead of overflowing, it returns
    the values of 'under' for underflows or 'over' for overflows.
    Adapted from BioPython.
    """
    try:
        return math.exp(n)
    except OverflowError:
        if n < 0:
            return under
        return over
    raise "How did I get here?"

def factorial(n):
    """Calculates and return n! where n is an integer, or will be casted
    as an integer."""
    n = int(n)
    if n == 0: return 1
    else: return n * factorial(n - 1)
    
def fibonacci(n):
    """Calculates and return the sum of the first n-th Fibonacci number"""
    n = int(n)
    if n < 1: return 0
    if n == 1: return 1
    return fibonacci(n - 1) + fibonacci(n - 2)
    
def permutation(items, n=None):
    """
    Generates permutation of n-elements from the list of input items. 
    For example, if n = 2, this function will generate permutations
    of 2-elements.
    
    Adapted from Raymond Hettinger's comment to 
    http://code.activestate.com/recipes/474124/"""
    if n is None:
        n = len(items)
    for i in range(len(items)):
        v = items[i:i+1]
        if n == 1:
            yield v
        else:
            rest = items[:i] + items[i+1:]
            for p in permutation(rest, n-1):
                yield v + p

def combination(items, n=None):
    """
    Generates combination of n-elements from the list of input items. 
    For example, if n = 2, this function will generate combinations
    of 2-elements.
    
    Adapted from Raymond Hettinger's comment to 
    http://code.activestate.com/recipes/474124/"""
    if n is None:
        n = len(items)
    for i in range(len(items)):
        v = items[i:i+1]
        if n == 1:
            yield v
        else:
            rest = items[i+1:]
            for c in combination(rest, n-1):
                yield v + c
          
def sample_wr(population, k):
    """
    Chooses k random elements (with replacement) from a population.
    Adapted from Raymond Hettinger's comment to 
    http://code.activestate.com/recipes/273085/
    
    @since: version 0.2
    """
    n = len(population)
    _random, _int = random.random, int  # speed hack
    selection = [_int(_random() * n) for i in itertools.repeat(None, k)]
    return [population[index] for index in selection]

def sample(population, k):
    """
    Chooses k random elements (without replacement) from a population.
    
    @since: version 0.2
    """
    _random, _int = random.random, int
    if len(population) < k: return False
    t = range(k)
    for i in range(k):
        t[i] = population[_int(_random() * len(population))]
        #print population
        #print t[i]
        population.remove(t[i])
    return t

def summation(x):
    """
    Sum of all the elements of x"""
    x = list(x)
    sum = 0.0
    for i in range(len(x)): sum = sum + x[i]
    return sum

def product(x):
    """
    Product of all the elements of x, also known as series product"""
    x = list(x)
    sum = 1.0
    for i in range(len(x)): sum = sum * x[i]
    return sum<|MERGE_RESOLUTION|>--- conflicted
+++ resolved
@@ -78,11 +78,7 @@
     """
     try:
         return list(asdict(l).keys())
-<<<<<<< HEAD
     except TypeError as x:
-=======
-    except TypeError, x:
->>>>>>> af9fca6f
         if str(x).find("unhashable") == -1:
             raise
     # asdict failed because l is unhashable.  Back up to a naive
@@ -133,7 +129,7 @@
     """
     dict = {}
     for i in range(len(l)):
-        if not dict.has_key(l[i]):
+        if l[i] not in dict:
             dict[l[i]] = i
     return dict
 
